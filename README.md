--- conflicted
+++ resolved
@@ -1,8 +1,4 @@
-<<<<<<< HEAD
-# Mementor 
-=======
 # 👓Mementor 
->>>>>>> f2460f10
 
 An assistive AI app for dementia care. Mementor combines smart-glasses style UI, on-device cues, and backend face recognition so users can recognize people, stay safe, and follow simple task prompts.
 
