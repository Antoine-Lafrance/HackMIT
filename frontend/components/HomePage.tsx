--- conflicted
+++ resolved
@@ -8,7 +8,8 @@
 
 interface HomePageProps {}
 
-<<<<<<< HEAD
+export default function HomePage({ onOpenCamera, onOpenSettings }: HomePageProps) {
+
     const playAudioSegment = async (uri: string) => {
         try {
             const { sound } = await Audio.Sound.createAsync({ uri });
@@ -75,9 +76,6 @@
         Alert.alert('Camera', 'Camera functionality will be implemented here');
     }
 };
-=======
-export default function HomePage({}: HomePageProps) {
->>>>>>> 75e47932
 
 const handleContactCaretaker = async () => {
     try {
